"""
EvMenu

This implements a full menu system for Evennia.

To start the menu, just import the EvMenu class from this module.
Example usage:

```python

    from evennia.utils.evmenu import EvMenu

    EvMenu(caller, menu_module_path,
         startnode="node1",
         cmdset_mergetype="Replace", cmdset_priority=1,
         auto_quit=True, cmd_on_exit="look", persistent=True)
```

Where `caller` is the Object to use the menu on - it will get a new
cmdset while using the Menu. The menu_module_path is the python path
to a python module containing function definitions.  By adjusting the
keyword options of the Menu() initialization call you can start the
menu at different places in the menu definition file, adjust if the
menu command should overload the normal commands or not, etc.

The `persistent` keyword will make the menu survive a server reboot.
It is `False` by default. Note that if using persistent mode, every
node and callback in the menu must be possible to be *pickled*, this
excludes e.g. callables that are class methods or functions defined
dynamically or as part of another function. In non-persistent mode
no such restrictions exist.

The menu is defined in a module (this can be the same module as the
command definition too) with function definitions:

```python

    def node1(caller):
        # (this is the start node if called like above)
        # code
        return text, options

    def node_with_other_name(caller, input_string):
        # code
        return text, options

    def another_node(caller, input_string, **kwargs):
        # code
        return text, options
```

Where caller is the object using the menu and input_string is the
command entered by the user on the *previous* node (the command
entered to get to this node). The node function code will only be
executed once per node-visit and the system will accept nodes with
both one or two arguments interchangeably. It also accepts nodes
that takes **kwargs.

The menu tree itself is available on the caller as
`caller.ndb._menutree`. This makes it a convenient place to store
temporary state variables between nodes, since this NAttribute is
deleted when the menu is exited.

The return values must be given in the above order, but each can be
returned as None as well. If the options are returned as None, the
menu is immediately exited and the default "look" command is called.

    text (str, tuple or None): Text shown at this node. If a tuple, the
        second element in the tuple is a help text to display at this
        node when the user enters the menu help command there.
    options (tuple, dict or None): If `None`, this exits the menu.
        If a single dict, this is a single-option node. If a tuple,
        it should be a tuple of option dictionaries. Option dicts have
        the following keys:
            - `key` (str or tuple, optional): What to enter to choose this option.
                If a tuple, it must be a tuple of strings, where the first string is the
                key which will be shown to the user and the others are aliases.
                If unset, the options' number will be used. The special key `_default`
                marks this option as the default fallback when no other option matches
                the user input. There can only be one `_default` option per node. It
                will not be displayed in the list.
            - `desc` (str, optional): This describes what choosing the option will do.
            - `goto` (str, tuple or callable): If string, should be the name of node to go to
                when this option is selected. If a callable, it has the signature
                `callable(caller[,raw_input][,**kwargs]). If a tuple, the first element
                is the callable and the second is a dict with the **kwargs to pass to
                the callable. Those kwargs will also be passed into the next node if possible.
                Such a callable should return either a str or a (str, dict), where the
                string is the name of the next node to go to and the dict is the new,
                (possibly modified) kwarg to pass into the next node. If the callable returns
                None or the empty string, the current node will be revisited.
            - `exec` (str, callable or tuple, optional): This takes the same input as `goto` above
                and runs before it. If given a node name, the node will be executed but will not
                be considered the next node. If node/callback returns str or (str, dict), these will
                replace the `goto` step (`goto` callbacks will not fire), with the string being the
                next node name and the optional dict acting as the kwargs-input for the next node.
                If an exec callable returns the empty string (only), the current node is re-run.

If key is not given, the option will automatically be identified by
its number 1..N.

Example:

```python

    # in menu_module.py

    def node1(caller):
        text = ("This is a node text",
                "This is help text for this node")
        options = ({"key": "testing",
                    "desc": "Select this to go to node 2",
                    "goto": ("node2", {"foo": "bar"}),
                    "exec": "callback1"},
                   {"desc": "Go to node 3.",
                    "goto": "node3"})
        return text, options

    def callback1(caller):
        # this is called when choosing the "testing" option in node1
        # (before going to node2). If it returned a string, say 'node3',
        # then the next node would be node3 instead of node2 as specified
        # by the normal 'goto' option key above.
        caller.msg("Callback called!")

    def node2(caller, **kwargs):
        text = '''
            This is node 2. It only allows you to go back
            to the original node1. This extra indent will
            be stripped. We don't include a help text but
            here are the variables passed to us: {}
            '''.format(kwargs)
        options = {"goto": "node1"}
        return text, options

    def node3(caller):
        text = "This ends the menu since there are no options."
        return text, None

```

When starting this menu with  `Menu(caller, "path.to.menu_module")`,
the first node will look something like this:

    This is a node text
    ______________________________________

    testing: Select this to go to node 2
    2: Go to node 3

Where you can both enter "testing" and "1" to select the first option.
If the client supports MXP, they may also mouse-click on "testing" to
do the same. When making this selection, a function "callback1" in the
same Using `help` will show the help text, otherwise a list of
available commands while in menu mode.

The menu tree is exited either by using the in-menu quit command or by
reaching a node without any options.


For a menu demo, import CmdTestMenu from this module and add it to
your default cmdset. Run it with this module, like `testmenu
evennia.utils.evmenu`.

"""

import random
import inspect
from builtins import object, range

from inspect import isfunction, getargspec
from django.conf import settings
from evennia import Command, CmdSet
from evennia.utils import logger
from evennia.utils.evtable import EvTable
from evennia.utils.ansi import strip_ansi
<<<<<<< HEAD
from evennia.utils.utils import mod_import, make_iter, pad, m_len, is_iter
=======
from evennia.utils.utils import mod_import, make_iter, pad, to_str, m_len, is_iter, dedent, crop
>>>>>>> 9553acec
from evennia.commands import cmdhandler

# read from protocol NAWS later?
_MAX_TEXT_WIDTH = settings.CLIENT_DEFAULT_WIDTH

# we use cmdhandler instead of evennia.syscmdkeys to
# avoid some cases of loading before evennia init'd
_CMD_NOMATCH = cmdhandler.CMD_NOMATCH
_CMD_NOINPUT = cmdhandler.CMD_NOINPUT

# Return messages

# i18n
from django.utils.translation import ugettext as _
_ERR_NOT_IMPLEMENTED = _("Menu node '{nodename}' is either not implemented or "
                         "caused an error. Make another choice.")
_ERR_GENERAL = _("Error in menu node '{nodename}'.")
_ERR_NO_OPTION_DESC = _("No description.")
_HELP_FULL = _("Commands: <menu option>, help, quit")
_HELP_NO_QUIT = _("Commands: <menu option>, help")
_HELP_NO_OPTIONS = _("Commands: help, quit")
_HELP_NO_OPTIONS_NO_QUIT = _("Commands: help")
_HELP_NO_OPTION_MATCH = _("Choose an option or try 'help'.")

_ERROR_PERSISTENT_SAVING = """
{error}

|rThe menu state could not be saved for persistent mode. Switching
to non-persistent mode (which means the menu session won't survive
an eventual server reload).|n
"""

_TRACE_PERSISTENT_SAVING = "EvMenu persistent-mode error. Commonly, this is because one or " \
                           "more of the EvEditor callbacks could not be pickled, for example " \
                           "because it's a class method or is defined inside another function."


class EvMenuError(RuntimeError):
    """
    Error raised by menu when facing internal errors.

    """
    pass

# -------------------------------------------------------------
#
# Menu command and command set
#
# -------------------------------------------------------------


class CmdEvMenuNode(Command):
    """
    Menu options.
    """
    key = _CMD_NOINPUT
    aliases = [_CMD_NOMATCH]
    locks = "cmd:all()"
    help_category = "Menu"

    def func(self):
        """
        Implement all menu commands.
        """
        def _restore(caller):
            # check if there is a saved menu available.
            # this will re-start a completely new evmenu call.
            saved_options = caller.attributes.get("_menutree_saved")
            if saved_options:
                startnode_tuple = caller.attributes.get("_menutree_saved_startnode")
                try:
                    startnode, startnode_input = startnode_tuple
                except ValueError:  # old form of startnode store
                    startnode, startnode_input = startnode_tuple, ""
                if startnode:
                    saved_options[2]["startnode"] = startnode
                    saved_options[2]["startnode_input"] = startnode_input
                MenuClass = saved_options[0]
                # this will create a completely new menu call
                MenuClass(caller, *saved_options[1], **saved_options[2])
                return True
            return None

        caller = self.caller
        # we store Session on the menu since this can be hard to
        # get in multisession environemtns if caller is an Account.
        menu = caller.ndb._menutree
        if not menu:
            if _restore(caller):
                return
            orig_caller = caller
            caller = caller.account if hasattr(caller, "account") else None
            menu = caller.ndb._menutree if caller else None
            if not menu:
                if caller and _restore(caller):
                    return
                caller = self.session
                menu = caller.ndb._menutree
                if not menu:
                    # can't restore from a session
                    err = "Menu object not found as %s.ndb._menutree!" % orig_caller
                    orig_caller.msg(err)  # don't give the session as a kwarg here, direct to original
                    raise EvMenuError(err)
        # we must do this after the caller with the menu has been correctly identified since it
        # can be either Account, Object or Session (in the latter case this info will be superfluous).
        caller.ndb._menutree._session = self.session
        # we have a menu, use it.
        menu.parse_input(self.raw_string)


class EvMenuCmdSet(CmdSet):
    """
    The Menu cmdset replaces the current cmdset.

    """
    key = "menu_cmdset"
    priority = 1
    mergetype = "Replace"
    no_objs = True
    no_exits = True
    no_channels = False

    def at_cmdset_creation(self):
        """
        Called when creating the set.
        """
        self.add(CmdEvMenuNode())


#------------------------------------------------------------
#
# Menu main class
#
# -------------------------------------------------------------


class EvMenu(object):
    """
    This object represents an operational menu. It is initialized from
    a menufile.py instruction.

    """

    def __init__(self, caller, menudata, startnode="start",
                 cmdset_mergetype="Replace", cmdset_priority=1,
                 auto_quit=True, auto_look=True, auto_help=True,
                 cmd_on_exit="look",
                 persistent=False, startnode_input="", session=None,
                 debug=False, **kwargs):
        """
        Initialize the menu tree and start the caller onto the first node.

        Args:
            caller (Object, Account or Session): The user of the menu.
            menudata (str, module or dict): The full or relative path to the module
                holding the menu tree data. All global functions in this module
                whose name doesn't start with '_ ' will be parsed as menu nodes.
                Also the module itself is accepted as input. Finally, a dictionary
                menu tree can be given directly. This must then be a mapping
                `{"nodekey":callable,...}` where `callable` must be called as
                and return the data expected of a menu node. This allows for
                dynamic menu creation.
            startnode (str, optional): The starting node name in the menufile.
            cmdset_mergetype (str, optional): 'Replace' (default) means the menu
                commands will be exclusive - no other normal commands will
                be usable while the user is in the menu. 'Union' means the
                menu commands will be integrated with the existing commands
                (it will merge with `merge_priority`), if so, make sure that
                the menu's command names don't collide with existing commands
                in an unexpected way. Also the CMD_NOMATCH and CMD_NOINPUT will
                be overloaded by the menu cmdset. Other cmdser mergetypes
                has little purpose for the menu.
            cmdset_priority (int, optional): The merge priority for the
                menu command set. The default (1) is usually enough for most
                types of menus.
            auto_quit (bool, optional): Allow user to use "q", "quit" or
                "exit" to leave the menu at any point. Recommended during
                development!
            auto_look (bool, optional): Automatically make "looK" or "l" to
                re-show the last node. Turning this off means you have to handle
                re-showing nodes yourself, but may be useful if you need to
                use "l" for some other purpose.
            auto_help (bool, optional): Automatically make "help" or "h" show
                the current help entry for the node. If turned off, eventual
                help must be handled manually, but it may be useful if you
                need 'h' for some other purpose, for example.
            cmd_on_exit (callable, str or None, optional): When exiting the menu
                (either by reaching a node with no options or by using the
                in-built quit command (activated with `allow_quit`), this
                callback function or command string will be executed.
                The callback function takes two parameters, the caller then the
                EvMenu object. This is called after cleanup is complete.
                Set to None to not call any command.
            persistent (bool, optional): Make the Menu persistent (i.e. it will
                survive a reload. This will make the Menu cmdset persistent. Use
                with caution - if your menu is buggy you may end up in a state
                you can't get out of! Also note that persistent mode requires
                that all formatters, menu nodes and callables are possible to
                *pickle*. When the server is reloaded, the latest node shown will be completely
                re-run with the same input arguments - so be careful if you are counting
                up some persistent counter or similar - the counter may be run twice if
                reload happens on the node that does that. Note that if `debug` is True,
                this setting is ignored and assumed to be False.
            startnode_input (str or (str, dict), optional): Send an input text to `startnode` as if
                a user input text from a fictional previous node. If including the dict, this will
                be passed as **kwargs to that node. When the server reloads,
                the latest visited node will be re-run as `node(caller, raw_string, **kwargs)`.
            session (Session, optional): This is useful when calling EvMenu from an account
                in multisession mode > 2. Note that this session only really relevant
                for the very first display of the first node - after that, EvMenu itself
                will keep the session updated from the command input. So a persistent
                menu will *not* be using this same session anymore after a reload.
            debug (bool, optional): If set, the 'menudebug' command will be made available
                by default in all nodes of the menu. This will print out the current state of
                the menu. Deactivate for production use! When the debug flag is active, the
                `persistent` flag is deactivated.

        Kwargs:
            any (any): All kwargs will become initialization variables on `caller.ndb._menutree`,
                to be available at run.

        Raises:
            EvMenuError: If the start/end node is not found in menu tree.

        Notes:
            While running, the menu is stored on the caller as `caller.ndb._menutree`. Also
            the current Session (from the Command, so this is still valid in multisession
            environments) is available through `caller.ndb._menutree._session`. The `_menutree`
            property is a good one for storing intermediary data on between nodes since it
            will be automatically deleted when the menu closes.

            In persistent mode, all nodes, formatters and callbacks in the menu must be
            possible to be *pickled*, this excludes e.g. callables that are class methods
            or functions defined dynamically or as part of another function. In
            non-persistent mode no such restrictions exist.

        """
        self._startnode = startnode
        self._menutree = self._parse_menudata(menudata)
        self._persistent = persistent if not debug else False
        self._quitting = False

        if startnode not in self._menutree:
            raise EvMenuError("Start node '%s' not in menu tree!" % startnode)

        # public variables made available to the command

        self.caller = caller

        # track EvMenu kwargs
        self.auto_quit = auto_quit
        self.auto_look = auto_look
        self.auto_help = auto_help
        self.debug_mode = debug
        self._session = session
        if isinstance(cmd_on_exit, str):
            # At this point menu._session will have been replaced by the
            # menu command to the actual session calling.
            self.cmd_on_exit = lambda caller, menu: caller.execute_cmd(cmd_on_exit, session=menu._session)
        elif callable(cmd_on_exit):
            self.cmd_on_exit = cmd_on_exit
        else:
            self.cmd_on_exit = None
        # current menu state
        self.default = None
        self.nodetext = None
        self.helptext = None
        self.options = None
        self.nodename = None
        self.node_kwargs = {}

        # used for testing
        self.test_options = {}
        self.test_nodetext = ""

        # assign kwargs as initialization vars on ourselves.
        if set(("_startnode", "_menutree", "_session", "_persistent",
                "cmd_on_exit", "default", "nodetext", "helptext",
                "options", "cmdset_mergetype", "auto_quit")).intersection(set(kwargs.keys())):
            raise RuntimeError("One or more of the EvMenu `**kwargs` is reserved by EvMenu for internal use.")
        for key, val in kwargs.items():
            setattr(self, key, val)

        #
        if self.caller.ndb._menutree:
            # an evmenu already exists - we try to close it cleanly. Note that this will
            # not fire the previous menu's end node.
            try:
                self.caller.ndb._menutree.close_menu()
            except Exception:
                pass

        # store ourself on the object
        self.caller.ndb._menutree = self

        if persistent:
            # save the menu to the database
            calldict = {"startnode": startnode,
                        "cmdset_mergetype": cmdset_mergetype,
                        "cmdset_priority": cmdset_priority,
                        "auto_quit": auto_quit,
                        "auto_look": auto_look,
                        "auto_help": auto_help,
                        "cmd_on_exit": cmd_on_exit,
                        "persistent": persistent}
            calldict.update(kwargs)
            try:
                caller.attributes.add("_menutree_saved", (self.__class__, (menudata, ), calldict))
                caller.attributes.add("_menutree_saved_startnode", (startnode, startnode_input))
            except Exception as err:
                caller.msg(_ERROR_PERSISTENT_SAVING.format(error=err), session=self._session)
                logger.log_trace(_TRACE_PERSISTENT_SAVING)
                persistent = False

        # set up the menu command on the caller
        menu_cmdset = EvMenuCmdSet()
        menu_cmdset.mergetype = str(cmdset_mergetype).lower().capitalize() or "Replace"
        menu_cmdset.priority = int(cmdset_priority)
        self.caller.cmdset.add(menu_cmdset, permanent=persistent)

        startnode_kwargs = {}
        if isinstance(startnode_input, (tuple, list)) and len(startnode_input) > 1:
            startnode_input, startnode_kwargs = startnode_input[:2]
            if not isinstance(startnode_kwargs, dict):
                raise EvMenuError("startnode_input must be either a str or a tuple (str, dict).")
        # start the menu
        self.goto(self._startnode, startnode_input, **startnode_kwargs)

    def _parse_menudata(self, menudata):
        """
        Parse a menufile for node functions and store in dictionary
        map. Alternatively, accept a pre-made mapping dictionary of
        node functions.

        Args:
            menudata (str, module or dict): The python.path to the menufile,
                or the python module itself. If a dict, this should be a
                mapping nodename:callable, where the callable must match
                the criteria for a menu node.

        Returns:
            menutree (dict): A {nodekey: func}

        """
        if isinstance(menudata, dict):
            # This is assumed to be a pre-loaded menu tree.
            return menudata
        else:
            # a python path of a module
            module = mod_import(menudata)
            return dict((key, func) for key, func in module.__dict__.items()
                        if isfunction(func) and not key.startswith("_"))

    def _format_node(self, nodetext, optionlist):
        """
        Format the node text + option section

        Args:
            nodetext (str): The node text
            optionlist (list): List of (key, desc) pairs.

        Returns:
            string (str): The options section, including
                all needed spaces.

        Notes:
            This will adjust the columns of the options, first to use
            a maxiumum of 4 rows (expanding in columns), then gradually
            growing to make use of the screen space.

        """

        # handle the node text
        nodetext = self.nodetext_formatter(nodetext)

        # handle the options
        optionstext = self.options_formatter(optionlist)

        # format the entire node
        return self.node_formatter(nodetext, optionstext)

    def _safe_call(self, callback, raw_string, **kwargs):
        """
        Call a node-like callable, with a variable number of raw_string, *args, **kwargs, all of
        which should work also if not present (only `caller` is always required). Return its result.

        """
        try:
            try:
                nargs = len(getargspec(callback).args)
            except TypeError:
                raise EvMenuError("Callable {} doesn't accept any arguments!".format(callback))
            supports_kwargs = bool(getargspec(callback).keywords)
            if nargs <= 0:
                raise EvMenuError("Callable {} doesn't accept any arguments!".format(callback))

            if supports_kwargs:
                if nargs > 1:
                    ret = callback(self.caller, raw_string, **kwargs)
                    # callback accepting raw_string, **kwargs
                else:
                    # callback accepting **kwargs
                    ret = callback(self.caller, **kwargs)
            elif nargs > 1:
                # callback accepting raw_string
                ret = callback(self.caller, raw_string)
            else:
                # normal callback, only the caller as arg
                ret = callback(self.caller)
        except EvMenuError:
            errmsg = _ERR_GENERAL.format(nodename=callback)
            self.caller.msg(errmsg, self._session)
            logger.log_trace()
            raise

        return ret

    def _execute_node(self, nodename, raw_string, **kwargs):
        """
        Execute a node.

        Args:
            nodename (str): Name of node.
            raw_string (str): The raw default string entered on the
                previous node (only used if the node accepts it as an
                argument)
            kwargs (any, optional): Optional kwargs for the node.

        Returns:
            nodetext, options (tuple): The node text (a string or a
                tuple and the options tuple, if any.

        """
        try:
            node = self._menutree[nodename]
        except KeyError:
            self.caller.msg(_ERR_NOT_IMPLEMENTED.format(nodename=nodename), session=self._session)
            raise EvMenuError
        try:
            ret = self._safe_call(node, raw_string, **kwargs)
            if isinstance(ret, (tuple, list)) and len(ret) > 1:
                nodetext, options = ret[:2]
            else:
                nodetext, options = ret, None
        except KeyError:
            self.caller.msg(_ERR_NOT_IMPLEMENTED.format(nodename=nodename), session=self._session)
            logger.log_trace()
            raise EvMenuError
        except Exception:
            self.caller.msg(_ERR_GENERAL.format(nodename=nodename), session=self._session)
            logger.log_trace()
            raise

        # store options to make them easier to test
        self.test_options = options
        self.test_nodetext = nodetext

        return nodetext, options

    def run_exec(self, nodename, raw_string, **kwargs):
        """
        Run a function or node as a callback (with the 'exec' option key).

        Args:
            nodename (callable or str): A callable to run as
                `callable(caller, raw_string)`, or the Name of an existing
                node to run as a callable. This may or may not return
                a string.
            raw_string (str): The raw default string entered on the
                previous node (only used if the node accepts it as an
                argument)
            kwargs (any): These are optional kwargs passed into goto

        Returns:
            new_goto (str or None): A replacement goto location string or
                None (no replacement).
        Notes:
            Relying on exec callbacks to set the goto location is
            very powerful but will easily lead to spaghetti structure and
            hard-to-trace paths through the menu logic. So be careful with
            relying on this.

        """
        try:
            if callable(nodename):
                # this is a direct callable - execute it directly
                ret = self._safe_call(nodename, raw_string, **kwargs)
                if isinstance(ret, (tuple, list)):
                    if not len(ret) > 1 or not isinstance(ret[1], dict):
                        raise EvMenuError("exec callable must return either None, str or (str, dict)")
                    ret, kwargs = ret[:2]
            else:
                # nodename is a string; lookup as node and run as node in-place (don't goto it)
                # execute the node
                ret = self._execute_node(nodename, raw_string, **kwargs)
                if isinstance(ret, (tuple, list)):
                    if not len(ret) > 1 and ret[1] and not isinstance(ret[1], dict):
                        raise EvMenuError("exec node must return either None, str or (str, dict)")
                    ret, kwargs = ret[:2]
        except EvMenuError as err:
            errmsg = "Error in exec '%s' (input: '%s'): %s" % (nodename, raw_string.rstrip(), err)
            self.caller.msg("|r%s|n" % errmsg)
            logger.log_trace(errmsg)
            return

        if isinstance(ret, str):
            # only return a value if a string (a goto target), ignore all other returns
            if not ret:
                # an empty string - rerun the same node
                return self.nodename
            return ret, kwargs
        return None

    def extract_goto_exec(self, nodename, option_dict):
        """
        Helper: Get callables and their eventual kwargs.

        Args:
            nodename (str): The current node name (used for error reporting).
            option_dict (dict): The seleted option's dict.

        Returns:
            goto (str, callable or None): The goto directive in the option.
            goto_kwargs (dict): Kwargs for `goto` if the former is callable, otherwise empty.
            execute (callable or None): Executable given by the `exec` directive.
            exec_kwargs (dict): Kwargs for `execute` if it's callable, otherwise empty.

        """
        goto_kwargs, exec_kwargs = {}, {}
        goto, execute = option_dict.get("goto", None), option_dict.get("exec", None)
        if goto and isinstance(goto, (tuple, list)):
            if len(goto) > 1:
                goto, goto_kwargs = goto[:2]  # ignore any extra arguments
                if not hasattr(goto_kwargs, "__getitem__"):
                    #  not a dict-like structure
                    raise EvMenuError("EvMenu node {}: goto kwargs is not a dict: {}".format(
                                                            nodename, goto_kwargs))
            else:
                goto = goto[0]
        if execute and isinstance(execute, (tuple, list)):
            if len(execute) > 1:
                execute, exec_kwargs = execute[:2]  # ignore any extra arguments
                if not hasattr(exec_kwargs, "__getitem__"):
                    #  not a dict-like structure
                    raise EvMenuError("EvMenu node {}: exec kwargs is not a dict: {}".format(
                                                            nodename, goto_kwargs))
            else:
                execute = execute[0]
        return goto, goto_kwargs, execute, exec_kwargs

    def goto(self, nodename, raw_string, **kwargs):
        """
        Run a node by name, optionally dynamically generating that name first.

        Args:
            nodename (str or callable): Name of node or a callable
                to be called as `function(caller, raw_string, **kwargs)` or
                `function(caller, **kwargs)` to return the actual goto string or
                a ("nodename", kwargs) tuple.
            raw_string (str): The raw default string entered on the
                previous node (only used if the node accepts it as an
                argument)
        Kwargs:
            any: Extra arguments to goto callables.

        """

        if callable(nodename):
            # run the "goto" callable, if possible
            inp_nodename = nodename
            nodename = self._safe_call(nodename, raw_string, **kwargs)
            if isinstance(nodename, (tuple, list)):
                if not len(nodename) > 1 or not isinstance(nodename[1], dict):
                    raise EvMenuError(
                            "{}: goto callable must return str or (str, dict)".format(inp_nodename))
                nodename, kwargs = nodename[:2]
            if not nodename:
                # no nodename return. Re-run current node
                nodename = self.nodename
        try:
            # execute the found node, make use of the returns.
            nodetext, options = self._execute_node(nodename, raw_string, **kwargs)
        except EvMenuError:
            return

        if self._persistent:
            self.caller.attributes.add("_menutree_saved_startnode",
                                       (nodename, (raw_string, kwargs)))

        # validation of the node return values
        helptext = ""
        if is_iter(nodetext):
            if len(nodetext) > 1:
                nodetext, helptext = nodetext[:2]
            else:
                nodetext = nodetext[0]
        nodetext = "" if nodetext is None else str(nodetext)
        options = [options] if isinstance(options, dict) else options

        # this will be displayed in the given order
        display_options = []
        # this is used for lookup
        self.options = {}
        self.default = None
        if options:
            for inum, dic in enumerate(options):
                # fix up the option dicts
                keys = make_iter(dic.get("key"))
                desc = dic.get("desc", dic.get("text", None))
                if "_default" in keys:
                    keys = [key for key in keys if key != "_default"]
                    goto, goto_kwargs, execute, exec_kwargs = self.extract_goto_exec(nodename, dic)
                    self.default = (goto, goto_kwargs, execute, exec_kwargs)
                else:
                    # use the key (only) if set, otherwise use the running number
                    keys = list(make_iter(dic.get("key", str(inum + 1).strip())))
                    goto, goto_kwargs, execute, exec_kwargs = self.extract_goto_exec(nodename, dic)
                if keys:
                    display_options.append((keys[0], desc))
                    for key in keys:
                        if goto or execute:
                            self.options[strip_ansi(key).strip().lower()] = \
                                    (goto, goto_kwargs, execute, exec_kwargs)

        self.nodetext = self._format_node(nodetext, display_options)
        self.node_kwargs = kwargs
        self.nodename = nodename

        # handle the helptext
        if helptext:
            self.helptext = self.helptext_formatter(helptext)
        elif options:
            self.helptext = _HELP_FULL if self.auto_quit else _HELP_NO_QUIT
        else:
            self.helptext = _HELP_NO_OPTIONS if self.auto_quit else _HELP_NO_OPTIONS_NO_QUIT

        self.display_nodetext()
        if not options:
            self.close_menu()

    def run_exec_then_goto(self, runexec, goto, raw_string, runexec_kwargs=None, goto_kwargs=None):
        """
        Call 'exec' callback and goto (which may also be a callable) in sequence.

        Args:
            runexec (callable or str): Callback to run before goto. If
                the callback returns a string, this is used to replace
                the `goto` string/callable before being passed into the goto handler.
            goto (str): The target node to go to next (may be replaced
                by `runexec`)..
            raw_string (str): The original user input.
            runexec_kwargs (dict, optional): Optional kwargs for runexec.
            goto_kwargs (dict, optional): Optional kwargs for goto.

        """
        if runexec:
            # replace goto only if callback returns
            goto, goto_kwargs = (
                    self.run_exec(runexec, raw_string,
                                  **(runexec_kwargs if runexec_kwargs else {})) or
                    (goto, goto_kwargs))
        if goto:
            self.goto(goto, raw_string, **(goto_kwargs if goto_kwargs else {}))

    def close_menu(self):
        """
        Shutdown menu; occurs when reaching the end node or using the quit command.
        """
        if not self._quitting:
            # avoid multiple calls from different sources
            self._quitting = True
            self.caller.cmdset.remove(EvMenuCmdSet)
            del self.caller.ndb._menutree
            if self._persistent:
                self.caller.attributes.remove("_menutree_saved")
                self.caller.attributes.remove("_menutree_saved_startnode")
            if self.cmd_on_exit is not None:
                self.cmd_on_exit(self.caller, self)

    def print_debug_info(self, arg):
        """
        Messages the caller with the current menu state, for debug purposes.

        Args:
            arg (str): Arg to debug instruction, either nothing, 'full' or the name
                of a property to inspect.

        """
        all_props = inspect.getmembers(self)
        all_methods = [name for name, _ in inspect.getmembers(self, predicate=inspect.ismethod)]
        all_builtins = [name for name, _ in inspect.getmembers(self, predicate=inspect.isbuiltin)]
        props = {prop: value for prop, value in all_props if prop not in all_methods and
                 prop not in all_builtins and not prop.endswith("__")}

        local = {key: var for key, var in locals().items()
                 if key not in all_props and not key.endswith("__")}

        if arg:
            if arg in props:
                debugtxt = " |y* {}:|n\n{}".format(arg, props[arg])
            elif arg in local:
                debugtxt = " |y* {}:|n\n{}".format(arg, local[arg])
            elif arg == 'full':
                debugtxt = ("|yMENU DEBUG full ... |n\n" + "\n".join(
                                "|y *|n {}: {}".format(key, val)
                                for key, val in sorted(props.items())) +
                            "\n |yLOCAL VARS:|n\n" + "\n".join(
                                "|y *|n {}: {}".format(key, val)
                                for key, val in sorted(local.items())) +
                            "\n |y... END MENU DEBUG|n")
            else:
                debugtxt = "|yUsage: menudebug full|<name of property>|n"
        else:
                debugtxt = ("|yMENU DEBUG properties ... |n\n" + "\n".join(
                                "|y *|n {}: {}".format(
                                    key, crop(to_str(val, force_string=True), width=50))
                                for key, val in sorted(props.items())) +
                            "\n |yLOCAL VARS:|n\n" + "\n".join(
                                "|y *|n {}: {}".format(
                                    key, crop(to_str(val, force_string=True), width=50))
                                for key, val in sorted(local.items())) +
                            "\n |y... END MENU DEBUG|n")
        self.caller.msg(debugtxt)

    def parse_input(self, raw_string):
        """
        Parses the incoming string from the menu user.

        Args:
            raw_string (str): The incoming, unmodified string
                from the user.
        Notes:
            This method is expected to parse input and use the result
            to relay execution to the relevant methods of the menu. It
            should also report errors directly to the user.

        """
        cmd = strip_ansi(raw_string.strip().lower())

        if cmd in self.options:
            # this will take precedence over the default commands
            # below
            goto, goto_kwargs, execfunc, exec_kwargs = self.options[cmd]
            self.run_exec_then_goto(execfunc, goto, raw_string, exec_kwargs, goto_kwargs)
        elif self.auto_look and cmd in ("look", "l"):
            self.display_nodetext()
        elif self.auto_help and cmd in ("help", "h"):
            self.display_helptext()
        elif self.auto_quit and cmd in ("quit", "q", "exit"):
            self.close_menu()
        elif self.debug_mode and cmd.startswith("menudebug"):
            self.print_debug_info(cmd[9:].strip())
        elif self.default:
            goto, goto_kwargs, execfunc, exec_kwargs = self.default
            self.run_exec_then_goto(execfunc, goto, raw_string, exec_kwargs, goto_kwargs)
        else:
            self.caller.msg(_HELP_NO_OPTION_MATCH, session=self._session)

    def display_nodetext(self):
        self.caller.msg(self.nodetext, session=self._session)

    def display_helptext(self):
        self.caller.msg(self.helptext, session=self._session)

    # formatters - override in a child class

    def nodetext_formatter(self, nodetext):
        """
        Format the node text itself.

        Args:
            nodetext (str): The full node text (the text describing the node).

        Returns:
            nodetext (str): The formatted node text.

        """
        return dedent(nodetext.strip('\n'), baseline_index=0).rstrip()

    def helptext_formatter(self, helptext):
        """
        Format the node's help text

        Args:
            helptext (str): The unformatted help text for the node.

        Returns:
            helptext (str): The formatted help text.

        """
        return dedent(helptext.strip('\n'), baseline_index=0).rstrip()

    def options_formatter(self, optionlist):
        """
        Formats the option block.

        Args:
            optionlist (list): List of (key, description) tuples for every
                option related to this node.
            caller (Object, Account or None, optional): The caller of the node.

        Returns:
            options (str): The formatted option display.

        """
        if not optionlist:
            return ""

        # column separation distance
        colsep = 4

        nlist = len(optionlist)

        # get the widest option line in the table.
        table_width_max = -1
        table = []
        for key, desc in optionlist:
            if not (key or desc):
                continue
            desc_string = ": %s" % desc if desc else ""
            table_width_max = max(table_width_max,
                                  max(m_len(p) for p in key.split("\n")) +
                                  max(m_len(p) for p in desc_string.split("\n")) + colsep)
            raw_key = strip_ansi(key)
            if raw_key != key:
                # already decorations in key definition
                table.append(" |lc%s|lt%s|le%s" % (raw_key, key, desc_string))
            else:
                # add a default white color to key
                table.append(" |lc%s|lt|w%s|n|le%s" % (raw_key, raw_key, desc_string))

        ncols = (_MAX_TEXT_WIDTH // table_width_max) + 1  # number of ncols

        # get the amount of rows needed (start with 4 rows)
        nrows = 4
        while nrows * ncols < nlist:
            nrows += 1
        ncols = nlist // nrows  # number of full columns
        nlastcol = nlist % nrows  # number of elements in last column

        # get the final column count
        ncols = ncols + 1 if nlastcol > 0 else ncols
        if ncols > 1:
            # only extend if longer than one column
            table.extend([" " for i in range(nrows - nlastcol)])

        # build the actual table grid
        table = [table[icol * nrows: (icol * nrows) + nrows] for icol in range(0, ncols)]

        # adjust the width of each column
        for icol in range(len(table)):
            col_width = max(max(m_len(p) for p in part.split("\n")) for part in table[icol]) + colsep
            table[icol] = [pad(part, width=col_width + colsep, align="l") for part in table[icol]]

        # format the table into columns
        return str(EvTable(table=table, border="none"))

    def node_formatter(self, nodetext, optionstext):
        """
        Formats the entirety of the node.

        Args:
            nodetext (str): The node text as returned by `self.nodetext_formatter`.
            optionstext (str): The options display as returned by `self.options_formatter`.
            caller (Object, Account or None, optional): The caller of the node.

        Returns:
            node (str): The formatted node to display.

        """
        if self._session:
            screen_width = self._session.protocol_flags.get(
                    "SCREENWIDTH", {0: _MAX_TEXT_WIDTH})[0]
        else:
            screen_width = _MAX_TEXT_WIDTH

        nodetext_width_max = max(m_len(line) for line in nodetext.split("\n"))
        options_width_max = max(m_len(line) for line in optionstext.split("\n"))
        total_width = min(screen_width, max(options_width_max, nodetext_width_max))
        separator1 = "_" * total_width + "\n\n" if nodetext_width_max else ""
        separator2 = "\n" + "_" * total_width + "\n\n" if total_width else ""
        return separator1 + "|n" + nodetext + "|n" + separator2 + "|n" + optionstext


# -----------------------------------------------------------
#
# List node (decorator turning a node into a list with
#   look/edit/add functionality for the elements)
#
# -----------------------------------------------------------

def list_node(option_generator, select=None, pagesize=10):
    """
    Decorator for making an EvMenu node into a multi-page list node. Will add new options,
    prepending those options added in the node.

    Args:
        option_generator (callable or list): A list of strings indicating the options, or a callable
            that is called as option_generator(caller) to produce such a list.
        select (callable or str, optional): Node to redirect a selection to. Its `**kwargs` will
            contain the `available_choices` list and `selection` will hold one of the elements in
            that list.  If a callable, it will be called as select(caller, menuchoice) where
            menuchoice is the chosen option as a string. Should return the target node to goto after
            this selection (or None to repeat the list-node). Note that if this is not given, the
            decorated node must itself provide a way to continue from the node!
        pagesize (int): How many options to show per page.

    Example:
        @list_node(['foo', 'bar'], select)
        def node_index(caller):
            text = "describing the list"
            return text, []

    Notes:
        All normal `goto` or `exec` callables returned from the decorated nodes will, if they accept
        **kwargs, get a new kwarg 'available_choices' injected. These are the ordered list of named
        options (descs) visible on the current node page.

    """

    def decorator(func):

        def _select_parser(caller, raw_string, **kwargs):
            """
            Parse the select action
            """
            available_choices = kwargs.get("available_choices", [])

            try:
                index = int(raw_string.strip()) - 1
                selection = available_choices[index]
            except Exception:
                caller.msg("|rInvalid choice.|n")
            else:
                if callable(select):
                    try:
                        if bool(getargspec(select).keywords):
                            return select(caller, selection, available_choices=available_choices)
                        else:
                            return select(caller, selection)
                    except Exception:
                        logger.log_trace()
                elif select:
                    # we assume a string was given, we inject the result into the kwargs
                    # to pass on to the next node
                    kwargs['selection'] = selection
                    return str(select)
            # this means the previous node will be re-run with these same kwargs
            return None

        def _list_node(caller, raw_string, **kwargs):

            option_list = option_generator(caller) \
                    if callable(option_generator) else option_generator

            npages = 0
            page_index = 0
            page = []
            options = []

            if option_list:
                nall_options = len(option_list)
                pages = [option_list[ind:ind + pagesize]
                         for ind in range(0, nall_options, pagesize)]
                npages = len(pages)

                page_index = max(0, min(npages - 1, kwargs.get("optionpage_index", 0)))
                page = pages[page_index]

            text = ""
            extra_text = None

            # dynamic, multi-page option list. Each selection leads to the `select`
            # callback being called with a result from the available choices
            options.extend([{"desc": opt,
                             "goto": (_select_parser,
                                      {"available_choices": page})} for opt in page])

            if npages > 1:
                # if the goto callable returns None, the same node is rerun, and
                # kwargs not used by the callable are passed on to the node. This
                # allows us to call ourselves over and over, using different kwargs.
                options.append({"key": ("|Wcurrent|n", "c"),
                                "desc": "|W({}/{})|n".format(page_index + 1, npages),
                                "goto": (lambda caller: None,
                                         {"optionpage_index": page_index})})
                if page_index > 0:
                    options.append({"key": ("|wp|Wrevious page|n", "p"),
                                    "goto": (lambda caller: None,
                                             {"optionpage_index": page_index - 1})})
                if page_index < npages - 1:
                    options.append({"key": ("|wn|Wext page|n", "n"),
                                    "goto": (lambda caller: None,
                                             {"optionpage_index": page_index + 1})})

            # add data from the decorated node

            decorated_options = []
            supports_kwargs = bool(getargspec(func).keywords)
            try:
                if supports_kwargs:
                    text, decorated_options = func(caller, raw_string, **kwargs)
                else:
                    text, decorated_options = func(caller, raw_string)
            except TypeError:
                try:
                    if supports_kwargs:
                        text, decorated_options = func(caller, **kwargs)
                    else:
                        text, decorated_options = func(caller)
                except Exception:
                    raise
            except Exception:
                logger.log_trace()
            else:
                if isinstance(decorated_options, dict):
                    decorated_options = [decorated_options]
                else:
                    decorated_options = make_iter(decorated_options)

            extra_options = []
            if isinstance(decorated_options, dict):
                decorated_options = [decorated_options]
            for eopt in decorated_options:
                cback = ("goto" in eopt and "goto") or ("exec" in eopt and "exec") or None
                if cback:
                    signature = eopt[cback]
                    if callable(signature):
                        # callable with no kwargs defined
                        eopt[cback] = (signature, {"available_choices": page})
                    elif is_iter(signature):
                        if len(signature) > 1 and isinstance(signature[1], dict):
                            signature[1]["available_choices"] = page
                            eopt[cback] = signature
                        elif signature:
                            # a callable alone in a tuple (i.e. no previous kwargs)
                            eopt[cback] = (signature[0], {"available_choices": page})
                        else:
                            # malformed input.
                            logger.log_err("EvMenu @list_node decorator found "
                                           "malformed option to decorate: {}".format(eopt))
                extra_options.append(eopt)

            options.extend(extra_options)
            text = text + "\n\n" + extra_text if extra_text else text

            return text, options

        return _list_node
    return decorator


# -------------------------------------------------------------------------------------------------
#
# Simple input shortcuts
#
# -------------------------------------------------------------------------------------------------

class CmdGetInput(Command):
    """
    Enter your data and press return.
    """
    key = _CMD_NOMATCH
    aliases = _CMD_NOINPUT

    def func(self):
        """This is called when user enters anything."""
        caller = self.caller
        try:
            getinput = caller.ndb._getinput
            if not getinput and hasattr(caller, "account"):
                getinput = caller.account.ndb._getinput
                caller = caller.account
            callback = getinput._callback

            caller.ndb._getinput._session = self.session
            prompt = caller.ndb._getinput._prompt
            args = caller.ndb._getinput._args
            kwargs = caller.ndb._getinput._kwargs
            result = self.raw_string.strip()  # we strip the ending line break caused by sending

            ok = not callback(caller, prompt, result, *args, **kwargs)
            if ok:
                # only clear the state if the callback does not return
                # anything
                del caller.ndb._getinput
                caller.cmdset.remove(InputCmdSet)
        except Exception:
            # make sure to clean up cmdset if something goes wrong
            caller.msg("|rError in get_input. Choice not confirmed (report to admin)|n")
            logger.log_trace("Error in get_input")
            caller.cmdset.remove(InputCmdSet)


class InputCmdSet(CmdSet):
    """
    This stores the input command
    """
    key = "input_cmdset"
    priority = 1
    mergetype = "Replace"
    no_objs = True
    no_exits = True
    no_channels = False

    def at_cmdset_creation(self):
        """called once at creation"""
        self.add(CmdGetInput())


class _Prompt(object):
    """Dummy holder"""
    pass


def get_input(caller, prompt, callback, session=None, *args, **kwargs):
    """
    This is a helper function for easily request input from
    the caller.

    Args:
        caller (Account or Object): The entity being asked
            the question. This should usually be an object
            controlled by a user.
        prompt (str): This text will be shown to the user,
            in order to let them know their input is needed.
        callback (callable): A function that will be called
            when the user enters a reply. It must take three
            arguments: the `caller`, the `prompt` text and the
            `result` of the input given by the user. If the
            callback doesn't return anything or return False,
            the input prompt will be cleaned up and exited. If
            returning True, the prompt will remain and continue to
            accept input.
        session (Session, optional): This allows to specify the
            session to send the prompt to. It's usually only
            needed if `caller` is an Account in multisession modes
            greater than 2. The session is then updated by the
            command and is available (for example in callbacks)
            through `caller.ndb.getinput._session`.
        *args, **kwargs (optional): Extra arguments will be
            passed to the fall back function as a list 'args'
            and all keyword arguments as a dictionary 'kwargs'.
            To utilise *args and **kwargs, a value for the
            session argument must be provided (None by default)
            and the callback function must take *args and
            **kwargs as arguments.

    Raises:
        RuntimeError: If the given callback is not callable.

    Notes:
        The result value sent to the callback is raw and not
        processed in any way. This means that you will get
        the ending line return character from most types of
        client inputs. So make sure to strip that before
        doing a comparison.

        When the prompt is running, a temporary object
        `caller.ndb._getinput` is stored; this will be removed
        when the prompt finishes.
        If you need the specific Session of the caller (which
        may not be easy to get if caller is an account in higher
        multisession modes), then it is available in the
        callback through `caller.ndb._getinput._session`.

        Chaining get_input functions will result in the caller
        stacking ever more instances of InputCmdSets. Whilst
        they will all be cleared on concluding the get_input
        chain, EvMenu should be considered for anything beyond
        a single question.

    """
    if not callable(callback):
        raise RuntimeError("get_input: input callback is not callable.")
    caller.ndb._getinput = _Prompt()
    caller.ndb._getinput._callback = callback
    caller.ndb._getinput._prompt = prompt
    caller.ndb._getinput._session = session
    caller.ndb._getinput._args = args
    caller.ndb._getinput._kwargs = kwargs
    caller.cmdset.add(InputCmdSet)
    caller.msg(prompt, session=session)


# -------------------------------------------------------------
#
# test menu strucure and testing command
#
# -------------------------------------------------------------

def _generate_goto(caller, **kwargs):
    return kwargs.get("name", "test_dynamic_node"), {"name": "replaced!"}


def test_start_node(caller):
    menu = caller.ndb._menutree
    text = """
    This is an example menu.

    If you enter anything except the valid options, your input will be
    recorded and you will be brought to a menu entry showing your
    input.

    Select options or use 'quit' to exit the menu.

    The menu was initialized with two variables: %s and %s.
    """ % (menu.testval, menu.testval2)

    options = ({"key": ("|yS|net", "s"),
                "desc": "Set an attribute on yourself.",
                "exec": lambda caller: caller.attributes.add("menuattrtest", "Test value"),
                "goto": "test_set_node"},
               {"key": ("|yL|nook", "l"),
                "desc": "Look and see a custom message.",
                "goto": "test_look_node"},
               {"key": ("|yV|niew", "v"),
                "desc": "View your own name",
                "goto": "test_view_node"},
               {"key": ("|yD|nynamic", "d"),
                "desc": "Dynamic node",
                "goto": (_generate_goto, {"name": "test_dynamic_node"})},
               {"key": ("|yQ|nuit", "quit", "q", "Q"),
                "desc": "Quit this menu example.",
                "goto": "test_end_node"},
               {"key": "_default",
                "goto": "test_displayinput_node"})
    return text, options


def test_look_node(caller):
    text = "This is a custom look location!"
    options = {"key": ("|yL|nook", "l"),
               "desc": "Go back to the previous menu.",
               "goto": "test_start_node"}
    return text, options


def test_set_node(caller):
    text = ("""
    The attribute 'menuattrtest' was set to

            |w%s|n

    (check it with examine after quitting the menu).

    This node's has only one option, and one of its key aliases is the
    string "_default", meaning it will catch any input, in this case
    to return to the main menu.  So you can e.g. press <return> to go
    back now.
    """ % caller.db.menuattrtest,  # optional help text for this node
            """
    This is the help entry for this node. It is created by returning
    the node text as a tuple - the second string in that tuple will be
    used as the help text.
    """)

    options = {"key": ("back (default)", "_default"),
               "goto": "test_start_node"}
    return text, options


def test_view_node(caller, **kwargs):
    text = """
    Your name is |g%s|n!

    click |lclook|lthere|le to trigger a look command under MXP.
    This node's option has no explicit key (nor the "_default" key
    set), and so gets assigned a number automatically. You can infact
    -always- use numbers (1...N) to refer to listed options also if you
    don't see a string option key (try it!).
    """ % caller.key
    if kwargs.get("executed_from_dynamic_node", False):
        # we are calling this node as a exec, skip return values
        caller.msg("|gCalled from dynamic node:|n \n {}".format(text))
        return
    else:
        options = {"desc": "back to main",
                   "goto": "test_start_node"}
        return text, options


def test_displayinput_node(caller, raw_string):
    text = """
    You entered the text:

        "|w%s|n"

    ... which could now be handled or stored here in some way if this
    was not just an example.

    This node has an option with a single alias "_default", which
    makes it hidden from view. It catches all input (except the
    in-menu help/quit commands) and will, in this case, bring you back
    to the start node.
    """ % raw_string.rstrip()
    options = {"key": "_default",
               "goto": "test_start_node"}
    return text, options


def _test_call(caller, raw_input, **kwargs):
    mode = kwargs.get("mode", "exec")

    caller.msg("\n|y'{}' |n_test_call|y function called with\n "
               "caller: |n{}\n |yraw_input: \"|n{}|y\" \n kwargs: |n{}\n".format(
                    mode, caller, raw_input.rstrip(), kwargs))

    if mode == "exec":
        kwargs = {"random": random.random()}
        caller.msg("function modify kwargs to {}".format(kwargs))
    else:
        caller.msg("|ypassing function kwargs without modification.|n")

    return "test_dynamic_node", kwargs


def test_dynamic_node(caller, **kwargs):
    text = """
    This is a dynamic node with input:
        {}
    """.format(kwargs)
    options = ({"desc": "pass a new random number to this node",
                "goto": ("test_dynamic_node", {"random": random.random()})},
               {"desc": "execute a func with kwargs",
                "exec": (_test_call, {"mode": "exec", "test_random": random.random()})},
               {"desc": "dynamic_goto",
                "goto": (_test_call, {"mode": "goto", "goto_input": "test"})},
               {"desc": "exec test_view_node with kwargs",
                "exec": ("test_view_node", {"executed_from_dynamic_node": True}),
                "goto": "test_dynamic_node"},
               {"desc": "back to main",
                "goto": "test_start_node"})

    return text, options


def test_end_node(caller):
    text = """
    This is the end of the menu and since it has no options the menu
    will exit here, followed by a call of the "look" command.
    """
    return text, None


class CmdTestMenu(Command):
    """
    Test menu

    Usage:
      testmenu <menumodule>

    Starts a demo menu from a menu node definition module.

    """
    key = "testmenu"

    def func(self):

        if not self.args:
            self.caller.msg("Usage: testmenu menumodule")
            return
        # start menu
        EvMenu(self.caller, self.args.strip(), startnode="test_start_node", persistent=True,
               cmdset_mergetype="Replace", testval="val", testval2="val2")<|MERGE_RESOLUTION|>--- conflicted
+++ resolved
@@ -174,11 +174,7 @@
 from evennia.utils import logger
 from evennia.utils.evtable import EvTable
 from evennia.utils.ansi import strip_ansi
-<<<<<<< HEAD
-from evennia.utils.utils import mod_import, make_iter, pad, m_len, is_iter
-=======
 from evennia.utils.utils import mod_import, make_iter, pad, to_str, m_len, is_iter, dedent, crop
->>>>>>> 9553acec
 from evennia.commands import cmdhandler
 
 # read from protocol NAWS later?

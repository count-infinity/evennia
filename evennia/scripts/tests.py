from unittest import TestCase, mock

from parameterized import parameterized

from evennia import DefaultScript
from evennia.objects.objects import DefaultObject
from evennia.scripts.models import ObjectDoesNotExist, ScriptDB
from evennia.scripts.scripts import DoNothing, ExtendedLoopingCall
from evennia.utils.create import create_script
from evennia.utils.test_resources import BaseEvenniaTest
<<<<<<< HEAD
from evennia.scripts.monitorhandler import MonitorHandler
import inspect
=======
from evennia.scripts.manager import ScriptDBManager
>>>>>>> 548e20f6

class TestScript(BaseEvenniaTest):
    def test_create(self):
        "Check the script can be created via the convenience method."
        with mock.patch("evennia.scripts.scripts.DefaultScript.at_init") as mockinit:
            obj, errors = DefaultScript.create("useless-machine")
            self.assertTrue(obj, errors)
            self.assertFalse(errors, errors)
            mockinit.assert_called()

class Test_improve_coverage(TestCase):
    def test_not_obj_return_empty_list(self):
        manager_obj = ScriptDBManager()
        returned_list = manager_obj.get_all_scripts_on_obj(False)
        self.assertEqual(returned_list, [])

class ListIntervalsScript(DefaultScript):
    """
    A script that does nothing. Used to test listing of script with nonzero intervals.
    """
    def at_script_creation(self):
        """
        Setup the script
        """
        self.key = "interval_test"
        self.desc = "This is an empty placeholder script."
        self.interval = 1
        self.repeats = 1

class TestScriptHandler(BaseEvenniaTest):
    """
    Test the ScriptHandler class.

    """
    def setUp(self):
        self.obj, self.errors = DefaultObject.create("test_object")

    def tearDown(self):
        self.obj.delete()

    def test_start(self):
        "Check that ScriptHandler start function works correctly"
        self.obj.scripts.add(ListIntervalsScript)
        self.num = self.obj.scripts.start(self.obj.scripts.all()[0].key)
        self.assertTrue(self.num == 1)
    
    def test_list_script_intervals(self):
        "Checks that Scripthandler __str__ function lists script intervals correctly"
        self.obj.scripts.add(ListIntervalsScript)
        self.str = str(self.obj.scripts)
        self.assertTrue("None/1" in self.str)
        self.assertTrue("1 repeats" in self.str)

class TestScriptDB(TestCase):
    "Check the singleton/static ScriptDB object works correctly"

    def setUp(self):
        self.scr = create_script(DoNothing)

    def tearDown(self):
        try:
            self.scr.delete()
        except ObjectDoesNotExist:
            pass
        del self.scr

    def test_delete(self):
        "Check the script is removed from the database"
        self.scr.delete()
        self.assertFalse(self.scr in ScriptDB.objects.get_all_scripts())

    def test_double_delete(self):
        "What should happen? Isn't it already deleted?"
        with self.assertRaises(ObjectDoesNotExist):
            self.scr.delete()
            self.scr.delete()

    def test_deleted_script_fails_start(self):
        "Would it ever be necessary to start a deleted script?"
        self.scr.delete()
        with self.assertRaises(ScriptDB.DoesNotExist):  # See issue #509
            self.scr.start()
        # Check the script is not recreated as a side-effect
        self.assertFalse(self.scr in ScriptDB.objects.get_all_scripts())

class TestExtendedLoopingCall(TestCase):
    """
    Test the ExtendedLoopingCall class.
    """

    @mock.patch("evennia.scripts.scripts.LoopingCall")
    def test_start__nodelay(self, MockClass):
        """Test the .start method with no delay"""

        callback = mock.MagicMock()
        loopcall = ExtendedLoopingCall(callback)
        loopcall.__call__ = mock.MagicMock()
        loopcall._scheduleFrom = mock.MagicMock()
        loopcall.clock.seconds = mock.MagicMock(return_value=0)

        loopcall.start(20, now=True, start_delay=None, count_start=1)
        loopcall._scheduleFrom.assert_not_called()

    @mock.patch("evennia.scripts.scripts.LoopingCall")
    def test_start__delay(self, MockLoopingCall):
        """Test the .start method with delay"""

        callback = mock.MagicMock()
        MockLoopingCall.clock.seconds = mock.MagicMock(return_value=0)

        loopcall = ExtendedLoopingCall(callback)
        loopcall.__call__ = mock.MagicMock()
        loopcall.clock.seconds = mock.MagicMock(return_value=121)
        loopcall._scheduleFrom = mock.MagicMock()

        loopcall.start(20, now=False, start_delay=10, count_start=1)

        loopcall.__call__.assert_not_called()
        self.assertEqual(loopcall.interval, 20)
        loopcall._scheduleFrom.assert_called_with(121)
def dummy_func():
    return 0
class TestMonitorHandler(TestCase):
    def setUp(self):
        self.handler = MonitorHandler()
    
    def test_add(self):
        obj = mock.Mock()
        fieldname = "db_add"
        callback = dummy_func
        idstring = "test"
        self.assertEquals(inspect.isfunction(callback),True)

        self.handler.add(obj, fieldname, callback, idstring=idstring)

        self.assertIn(fieldname, self.handler.monitors[obj])
        self.assertIn(idstring, self.handler.monitors[obj][fieldname])
        self.assertEqual(self.handler.monitors[obj][fieldname][idstring], (callback, False, {}))

    def test_remove(self):
        obj = mock.Mock()
        fieldname = 'db_remove'
        callback = dummy_func
        idstring = 'test_remove'

        self.handler.add(obj,fieldname,callback,idstring=idstring)
        self.assertIn(fieldname,self.handler.monitors[obj])
        self.assertEqual(self.handler.monitors[obj][fieldname][idstring], (callback, False, {}))

        self.handler.remove(obj,fieldname,idstring=idstring)
        self.assertEquals(self.handler.monitors[obj][fieldname], {})

    def test_add_with_invalid_callback_does_not_work(self):
        obj = mock.Mock()
        fieldname = "db_key"
        callback = "not_a_function"
        
        self.handler.add(obj, fieldname, callback)
        self.assertNotIn(fieldname, self.handler.monitors[obj])

    """ def test_add_raise_exception(self):
        obj = mock.Mock()
        fieldname = "db_add"
        callback = 1
        idstring = "test"
       # self.assertEquals(inspect.isfunction(callback),True)
        self.assertRaises(Exception,self.handler.add,obj, fieldname, callback, idstring=idstring)
     """       

       



<|MERGE_RESOLUTION|>--- conflicted
+++ resolved
@@ -8,12 +8,9 @@
 from evennia.scripts.scripts import DoNothing, ExtendedLoopingCall
 from evennia.utils.create import create_script
 from evennia.utils.test_resources import BaseEvenniaTest
-<<<<<<< HEAD
 from evennia.scripts.monitorhandler import MonitorHandler
 import inspect
-=======
 from evennia.scripts.manager import ScriptDBManager
->>>>>>> 548e20f6
 
 class TestScript(BaseEvenniaTest):
     def test_create(self):
@@ -134,6 +131,7 @@
         loopcall.__call__.assert_not_called()
         self.assertEqual(loopcall.interval, 20)
         loopcall._scheduleFrom.assert_called_with(121)
+        
 def dummy_func():
     return 0
 class TestMonitorHandler(TestCase):

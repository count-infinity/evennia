--- conflicted
+++ resolved
@@ -83,13 +83,9 @@
     db_sender_players = models.ManyToManyField("players.PlayerDB", related_name='sender_player_set',
                                                blank=True, verbose_name='sender(player)', db_index=True)
     db_sender_objects = models.ManyToManyField("objects.ObjectDB", related_name='sender_object_set',
-<<<<<<< HEAD
-                                               null=True, blank=True, verbose_name='sender(object)', db_index=True)
+                                               blank=True, verbose_name='sender(object)', db_index=True)
     db_sender_scripts = models.ManyToManyField("scripts.ScriptDB", related_name='sender_script_set',
-                                               null=True, blank=True, verbose_name='sender(script)', db_index=True)
-=======
-                                               blank=True, verbose_name='sender(object)', db_index=True)
->>>>>>> 1ddddef2
+                                               blank=True, verbose_name='sender(script)', db_index=True)
     db_sender_external = models.CharField('external sender', max_length=255, null=True, blank=True, db_index=True,
           help_text="identifier for external sender, for example a sender over an "
                     "IRC connection (i.e. someone who doesn't have an exixtence in-game).")
@@ -99,13 +95,9 @@
     db_receivers_players = models.ManyToManyField('players.PlayerDB', related_name='receiver_player_set',
                                                   blank=True, help_text="player receivers")
     db_receivers_objects = models.ManyToManyField('objects.ObjectDB', related_name='receiver_object_set',
-<<<<<<< HEAD
-                                                  null=True, blank=True, help_text="object receivers")
+                                                  blank=True, help_text="object receivers")
     db_receivers_scripts = models.ManyToManyField('scripts.ScriptDB', related_name='receiver_script_set',
-                                                  null=True, blank=True, help_text="script_receivers")
-=======
-                                                  blank=True, help_text="object receivers")
->>>>>>> 1ddddef2
+                                                  blank=True, help_text="script_receivers")
     db_receivers_channels = models.ManyToManyField("ChannelDB", related_name='channel_set',
                                                   blank=True, help_text="channel recievers")
 

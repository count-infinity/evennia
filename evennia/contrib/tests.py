--- conflicted
+++ resolved
@@ -945,8 +945,7 @@
         self.call(tb_equip.CmdPass(), "", "You can only do that in combat. (see: help fight)")
         self.call(tb_equip.CmdDisengage(), "", "You can only do that in combat. (see: help fight)")
         self.call(tb_equip.CmdRest(), "", "Char rests to recover HP.")
-<<<<<<< HEAD
-        
+
     # Test range commands
     def test_turnbattlerangecmd(self):
         # Start with range module specific commands.
@@ -960,10 +959,7 @@
         self.call(tb_range.CmdPass(), "", "You can only do that in combat. (see: help fight)")
         self.call(tb_range.CmdDisengage(), "", "You can only do that in combat. (see: help fight)")
         self.call(tb_range.CmdRest(), "", "Char rests to recover HP.")
-        
-=======
-
->>>>>>> 131f7157
+
 
 class TestTurnBattleFunc(EvenniaTest):
 
@@ -1124,7 +1120,7 @@
         self.assertTrue(turnhandler.db.fighters == [joiner, attacker, defender])
         # Remove the script at the end
         turnhandler.stop()
-        
+
     # Test combat functions in tb_range too.
     def test_tbrangefunc(self):
         testroom = create_object(DefaultRoom, key="Test Room")

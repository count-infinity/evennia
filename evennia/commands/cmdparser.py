--- conflicted
+++ resolved
@@ -38,7 +38,7 @@
             the cmdname unmodified by eventual prefix-stripping.
 
     """
-    cmdlen, strlen = len(unicode(cmdname)), len(unicode(string))
+    cmdlen, strlen = len(str(cmdname)), len(str(string))
     mratio = 1 - (strlen - cmdlen) / (1.0 * strlen)
     args = string[cmdlen:]
     return (cmdname, args, cmdobj, cmdlen, mratio, raw_cmdname)
@@ -152,73 +152,6 @@
         the remaining arguments, and the matched cmdobject from the cmdset.
 
     """
-
-<<<<<<< HEAD
-    def create_match(cmdname, string, cmdobj, raw_cmdname):
-        """
-        Builds a command match by splitting the incoming string and
-        evaluating the quality of the match.
-
-        Args:
-            cmdname (str): Name of command to check for.
-            string (str): The string to match against.
-            cmdobj (str): The full Command instance.
-            raw_cmdname (str, optional): If CMD_IGNORE_PREFIX is set and the cmdname starts with
-                one of the prefixes to ignore, this contains the raw, unstripped cmdname,
-                otherwise it is None.
-
-        Returns:
-            match (tuple): This is on the form (cmdname, args, cmdobj, cmdlen, mratio, raw_cmdname), where
-                `cmdname` is the command's name and `args` the rest of the incoming string,
-                without said command name. `cmdobj` is the Command instance, the cmdlen is
-                the same as len(cmdname) and mratio is a measure of how big a part of the
-                full input string the cmdname takes up - an exact match would be 1.0. Finally,
-                the `raw_cmdname` is the cmdname unmodified by eventual prefix-stripping.
-
-        """
-        cmdlen, strlen = len(str(cmdname)), len(str(string))
-        mratio = 1 - (strlen - cmdlen) / (1.0 * strlen)
-        args = string[cmdlen:]
-        return (cmdname, args, cmdobj, cmdlen, mratio, raw_cmdname)
-
-    def build_matches(raw_string, include_prefixes=False):
-        l_raw_string = raw_string.lower()
-        matches = []
-        try:
-            if include_prefixes:
-                # use the cmdname as-is
-                for cmd in cmdset:
-                    matches.extend([create_match(cmdname, raw_string, cmd, cmdname)
-                                    for cmdname in [cmd.key] + cmd.aliases
-                                    if cmdname and l_raw_string.startswith(cmdname.lower()) and
-                                    (not cmd.arg_regex or
-                                        cmd.arg_regex.match(l_raw_string[len(cmdname):]))])
-            else:
-                # strip prefixes set in settings
-                for cmd in cmdset:
-                    for raw_cmdname in [cmd.key] + cmd.aliases:
-                        cmdname = raw_cmdname.lstrip(_CMD_IGNORE_PREFIXES) if len(raw_cmdname) > 1 else raw_cmdname
-                        if cmdname and l_raw_string.startswith(cmdname.lower()) and \
-                                (not cmd.arg_regex or cmd.arg_regex.match(l_raw_string[len(cmdname):])):
-                            matches.append(create_match(cmdname, raw_string, cmd, raw_cmdname))
-        except Exception:
-            log_trace("cmdhandler error. raw_input:%s" % raw_string)
-        return matches
-
-    def try_num_prefixes(raw_string):
-        if not matches:
-            # no matches found
-            num_ref_match = _MULTIMATCH_REGEX.match(raw_string)
-            if num_ref_match:
-                # the user might be trying to identify the command
-                # with a #num-command style syntax. We expect the regex to
-                # contain the groups "number" and "name".
-                mindex, new_raw_string = num_ref_match.group("number"), num_ref_match.group("name")
-                return mindex, new_raw_string
-        return None, None
-
-=======
->>>>>>> 84ccc899
     if not raw_string:
         return []
 

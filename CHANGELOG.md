# Changelog

<<<<<<< HEAD
## Evennia 0.9 (2019)

Update to Python 3

- Use `python3 -m venv <myenvname>`
- Use `python3 -m pdb <script>` for debugging

### Misc

- Swap argument order of `evennia.set_trace` to `set_trace(term_size=(140, 40), debugger='auto')`
  since the size is more likely to be changed on the command line.
=======
## Evennia 0.9 (2018-2019)

### Commands

- Removed default `@delaccount` command, incorporating as `@account/delete` instead. Added confirmation
  question.
>>>>>>> 1f3d8d1b


## Evennia 0.8 (2018)

### Server/Portal

- Removed `evennia_runner`, completely refactor `evennia_launcher.py` (the 'evennia' program)
  with different functionality).
- Both Portal/Server are now stand-alone processes (easy to run as daemon)
- Made Portal the AMP Server for starting/restarting the Server (the AMP client)
- Dynamic logging now happens using `evennia -l` rather than by interactive mode.
- Made AMP secure against erroneous HTTP requests on the wrong port (return error messages).
- The `evennia istart` option will start/switch the Server in foreground (interactive) mode, where it logs
  to terminal and can be stopped with Ctrl-C. Using `evennia reload`, or reloading in-game, will
  return Server to normal daemon operation.
- For validating passwords, use safe Django password-validation backend instead of custom Evennia one.
- Alias `evennia restart` to mean the same as `evennia reload`.

### Prototype changes

- New OLC started from `olc` command for loading/saving/manipulating prototypes in a menu.
- Moved evennia/utils/spawner.py into the new evennia/prototypes/ along with all new
  functionality around prototypes.
- A new form of prototype - database-stored prototypes, editable from in-game, was added. The old,
  module-created prototypes remain as read-only prototypes.
- All prototypes must have a key `prototype_key` identifying the prototype in listings. This is
  checked to be server-unique. Prototypes created in a module will use the global variable name they
  are assigned to if no `prototype_key` is given.
- Prototype field `prototype` was renamed to `prototype_parent` to avoid mixing terms.
- All prototypes must either have `typeclass` or `prototype_parent` defined. If using
  `prototype_parent`, `typeclass` must be defined somewhere in the inheritance chain. This is a
  change from Evennia 0.7 which allowed 'mixin' prototypes without `typeclass`/`prototype_key`. To
  make a mixin now, give it a default typeclass, like `evennia.objects.objects.DefaultObject`  and just
  override in the child as needed.
- Spawning an object using a prototype will automatically assign a new tag to it, named the same as
  the `prototype_key` and with the category `from_prototype`.
- The spawn command was extended to accept a full prototype on one line.
- The spawn command got the /save switch to save the defined prototype and its key
- The command spawn/menu will now start an OLC (OnLine Creation) menu to load/save/edit/spawn prototypes.

### EvMenu

- Added `EvMenu.helptext_formatter(helptext)`  to allow custom formatting of per-node help.
- Added `evennia.utils.evmenu.list_node` decorator for turning an EvMenu node into a multi-page listing.
- A `goto` option callable returning None (rather than the name of the next node) will now rerun the
  current node instead of failing.
- Better error handling of in-node syntax errors.
- Improve dedent of default text/helptext formatter. Right-strip whitespace.
- Add `debug` option when creating menu - this turns off persistence and makes the `menudebug`
  command available for examining the current menu state.


### Webclient

- Webclient now uses a plugin system to inject new components from the html file.
- Split-windows - divide input field into any number of horizontal/vertical panes and
  assign different types of server messages to them.
- Lots of cleanup and bug fixes.
- Hot buttons plugin (friarzen) (disabled by default).

### Locks

- New function `evennia.locks.lockhandler.check_lockstring`. This allows for checking an object
  against an arbitrary lockstring without needing the lock to be stored on an object first.
- New function `evennia.locks.lockhandler.validate_lockstring` allows for stand-alone validation
  of a lockstring.
- New function `evennia.locks.lockhandler.get_all_lockfuncs` gives a dict {"name": lockfunc} for
  all available lock funcs. This is useful for dynamic listings.


### Utils

- Added new `columnize` function for easily splitting text into multiple columns. At this point it
  is not working too well with ansi-colored text however.
- Extend the `dedent` function with a new `baseline_index` kwarg. This allows to force all lines to
  the indentation given by the given line regardless of if other lines were already a 0 indentation.
  This removes a problem with the original `textwrap.dedent` which will only dedent to the least
  indented part of a text.
- Added `exit_cmd` to EvMore pager, to allow for calling a command (e.g. 'look') when leaving the pager.
- `get_all_typeclasses` will return  dict `{"path": typeclass, ...}` for all typeclasses available
  in the system. This is used by the new `@typeclass/list` subcommand (useful for builders etc).
- `evennia.utils.dbserialize.deserialize(obj)` is a new helper function to *completely* disconnect
  a mutable recovered from an Attribute from the database. This will convert all nested `_Saver*`
  classes to their plain-Python counterparts.

### General

- Up requirements to Django 1.11.x, Twisted 18 and pillow 5.2.0
- Start structuring the `CHANGELOG` to list features in more detail.
- Docker image `evennia/evennia:develop` is now auto-built, tracking the develop branch.
- Inflection and grouping of multiple objects in default room (an box, three boxes)
- `evennia.set_trace()` is now a shortcut for launching pdb/pudb on a line in the Evennia event loop.
- Removed the enforcing of `MAX_NR_CHARACTERS=1` for `MULTISESSION_MODE` `0` and `1` by default.
- Add `evennia.utils.logger.log_sec` for logging security-related messages (marked SS in log).

### Contribs

- `Auditing` (Johnny): Log and filter server input/output for security purposes
- `Build Menu` (vincent-lg): New @edit command to edit object properties in a menu.
- `Field Fill` (Tim Ashley Jenkins): Wraps EvMenu for creating submittable forms.
- `Health Bar` (Tim Ashley Jenkins): Easily create colorful bars/meters.
- `Tree select` (Fluttersprite): Wrap EvMenu to create a common type of menu from a string.
- `Turnbattle suite` (Tim Ashley Jenkins)- the old `turnbattle.py` was moved into its own
  `turnbattle/` package and reworked with many different flavors of combat systems:
 - `tb_basic` - The basic turnbattle system, with initiative/turn order attack/defense/damage.
 - `tb_equip` - Adds weapon and armor, wielding, accuracy modifiers.
 - `tb_items` - Extends `tb_equip` with item use with conditions/status effects.
 - `tb_magic` - Extends `tb_equip` with spellcasting.
 - `tb_range` - Adds system for abstract positioning and movement.
- Updates and some cleanup of existing contribs.

# Overviews

## Sept 2017:
Release of Evennia 0.7; upgrade to Django 1.11, change 'Player' to
'Account', rework the website template and a slew of other updates.
Info on what changed and how to migrate is found here:
https://groups.google.com/forum/#!msg/evennia/0JYYNGY-NfE/cDFaIwmPBAAJ

## Feb 2017:
New devel branch created, to lead up to Evennia 0.7.

## Dec 2016:
Lots of bugfixes and considerable uptick in contributors. Unittest coverage
and PEP8 adoption and refactoring.

## May 2016:
Evennia 0.6 with completely reworked Out-of-band system, making
the message path completely flexible and built around input/outputfuncs.
A completely new webclient, split into the evennia.js library and a
gui library, making it easier to customize.

## Feb 2016:
Added the new EvMenu and EvMore utilities, updated EvEdit and cleaned up
a lot of the batchcommand functionality. Started work on new Devel branch.

## Sept 2015:
Evennia 0.5. Merged devel branch, full library format implemented.

## Feb 2015:
Development currently in devel/ branch. Moved typeclasses to use
django's proxy functionality. Changed the Evennia folder layout to a
library format with a stand-alone launcher, in preparation for making
an 'evennia' pypy package and using versioning. The version we will
merge with will likely be 0.5. There is also work with an expanded
testing structure and the use of threading for saves. We also now
use Travis for automatic build checking.

## Sept 2014:
Updated to Django 1.7+ which means South dependency was dropped and
minimum Python version upped to 2.7. MULTISESSION_MODE=3 was added
and the web customization system was overhauled using the latest
functionality of django. Otherwise, mostly bug-fixes and
implementation of various smaller feature requests as we got used
to github. Many new users have appeared.

## Jan 2014:
Moved Evennia project from Google Code to github.com/evennia/evennia.

## Nov 2013:
Moved the internal webserver into the Server and added support for
out-of-band protocols (MSDP initially). This large development push
also meant fixes and cleanups of the way attributes were handled.
Tags were added, along with proper handlers for permissions, nicks
and aliases.

## May 2013:
Made players able to control more than one Character at the same
time, through the MULTISESSION_MODE=2 addition. This lead to a lot
of internal changes for the server.

## Oct 2012:
Changed Evennia from the Modified Artistic 1.0 license to the more
standard and permissive BSD license. Lots of updates and bug fixes as
more people start to use it in new ways. Lots of new caching and
speed-ups.

## March 2012:
Evennia's API has changed and simplified slightly in that the
base-modules where removed from game/gamesrc. Instead admins are
encouraged to explicitly create new modules under game/gamesrc/ when
they want to implement their game - gamesrc/ is empty by default
except for the example folders that contain template files to use for
this purpose. We also added the ev.py file, implementing a new, flat
API.  Work is ongoing to add support for mud-specific telnet
extensions, notably the MSDP and GMCP out-of-band extensions.  On the
community side, evennia's dev blog was started and linked on planet
Mud-dev aggregator.

## Nov 2011:
After creating several different proof-of-concept game systems (in
contrib and privately) as well testing lots of things to make sure the
implementation is basically sound, we are declaring Evennia out of
Alpha. This can mean as much or as little as you want, admittedly -
development is still heavy but the issue list is at an all-time low
and the server is slowly stabilizing as people try different things
with it. So Beta it is!

## Aug 2011:
Split Evennia into two processes: Portal and Server. After a lot of
work trying to get in-memory code-reloading to work, it's clear this
is not Python's forte - it's impossible to catch all exceptions,
especially in asynchronous code like this.  Trying to do so results in
hackish, flakey and unstable code. With the Portal-Server split, the
Server can simply be rebooted while players connected to the Portal
remain connected. The two communicates over twisted's AMP protocol.

## May 2011:
The new version of Evennia, originally hitting trunk in Aug2010, is
maturing. All commands from the pre-Aug version, including IRC/IMC2
support works again. An ajax web-client was added earlier in the year,
including moving Evennia to be its own webserver (no more need for
Apache or django-testserver). Contrib-folder added.

## Aug 2010:
Evennia-griatch-branch is ready for merging with trunk. This marks a
rather big change in the inner workings of the server, such as the
introduction of TypeClasses and Scripts (as compared to the old
ScriptParents and Events) but should hopefully bring everything
together into one consistent package as code development continues.

## May 2010:
Evennia is currently being heavily revised and cleaned from
the years of gradual piecemeal development. It is thus in a very
'Alpha' stage at the moment. This means that old code snippets
will not be backwards compatabile. Changes touch almost all
parts of Evennia's innards, from the way Objects are handled
to Events, Commands and Permissions.

## April 2010:
Griatch takes over Maintainership of the Evennia project from
the original creator Greg Taylor.

(Earlier revisions, with previous maintainer, go back to 2005)


# Contact, Support and Development

Make a post to the mailing list or chat us up on IRC. We also have a
bug tracker if you want to report bugs. Finally, if you are willing to
help with the code work, we much appreciate all help!  Visit either of
the following resources:

* Evennia Webpage
  http://evennia.com
* Evennia manual (wiki)
  https://github.com/evennia/evennia/wiki
* Evennia Code Page (See INSTALL text for installation)
  https://github.com/evennia/evennia
* Bug tracker
  https://github.com/evennia/evennia/issues
* IRC channel
  visit channel #evennia on irc.freenode.com
  or the webclient: http://tinyurl.com/evchat<|MERGE_RESOLUTION|>--- conflicted
+++ resolved
@@ -1,25 +1,21 @@
 # Changelog
 
-<<<<<<< HEAD
-## Evennia 0.9 (2019)
+## Evennia 0.9 (2018-2019)
 
 Update to Python 3
 
 - Use `python3 -m venv <myenvname>`
 - Use `python3 -m pdb <script>` for debugging
 
-### Misc
+### Commands
+
+- Removed default `@delaccount` command, incorporating as `@account/delete` instead. Added confirmation
+  question.
+
+### Utils
 
 - Swap argument order of `evennia.set_trace` to `set_trace(term_size=(140, 40), debugger='auto')`
   since the size is more likely to be changed on the command line.
-=======
-## Evennia 0.9 (2018-2019)
-
-### Commands
-
-- Removed default `@delaccount` command, incorporating as `@account/delete` instead. Added confirmation
-  question.
->>>>>>> 1f3d8d1b
 
 
 ## Evennia 0.8 (2018)
